# Copyright 2024 Bytedance Ltd. and/or its affiliates
#
# Licensed under the Apache License, Version 2.0 (the "License");
# you may not use this file except in compliance with the License.
# You may obtain a copy of the License at
#
#     http://www.apache.org/licenses/LICENSE-2.0
#
# Unless required by applicable law or agreed to in writing, software
# distributed under the License is distributed on an "AS IS" BASIS,
# WITHOUT WARRANTIES OR CONDITIONS OF ANY KIND, either express or implied.
# See the License for the specific language governing permissions and
# limitations under the License.
"""
FSDP PPO Trainer with Ray-based single controller.
This trainer supports model-agonistic model initialization with huggingface
"""

import os
import uuid
from contextlib import contextmanager
from dataclasses import dataclass, field
from enum import Enum
from pprint import pprint
from typing import Type, Dict
from copy import deepcopy

import ray
import numpy as np
from codetiming import Timer
from omegaconf import OmegaConf, open_dict
from verl import DataProto
from verl.protocol import pad_dataproto_to_divisor, unpad_dataproto
from verl.single_controller.base import Worker
from verl.single_controller.ray import RayResourcePool, RayWorkerGroup, RayClassWithInitArgs
from verl.single_controller.ray.base import create_colocated_worker_cls
from verl.trainer.ppo import core_algos
from verl.trainer.ppo.metric_utils import compute_data_metrics, compute_throughout_metrics, compute_timing_metrics, reduce_metrics
from verl.utils.seqlen_balancing import get_seqlen_balanced_partitions, log_seqlen_unbalance
from verl.utils.checkpoint.checkpoint_manager import find_latest_ckpt_path
from verl.utils.dataset.rl_dataset import RLHFDataset, collate_fn
from verl.utils.tracking import ValidationGenerationsLogger
from torch.utils.data import RandomSampler, SequentialSampler
from torchdata.stateful_dataloader import StatefulDataLoader

WorkerType = Type[Worker]


class Role(Enum):
    """
    To create more roles dynamically, you can subclass Role and add new members
    """
    Actor = 0
    Rollout = 1
    ActorRollout = 2
    Critic = 3
    RefPolicy = 4
    RewardModel = 5
    ActorRolloutRef = 6


class AdvantageEstimator(str, Enum):
    """
    Using an enumeration class to avoid spelling errors in adv_estimator
    """
    GAE = 'gae'
    GRPO = 'grpo'
    REINFORCE_PLUS_PLUS = 'reinforce_plus_plus'
    REMAX = 'remax'
    RLOO = 'rloo'


@dataclass
class ResourcePoolManager:
    """
    Define a resource pool specification. Resource pool will be initialized first.
    Mapping
    """
    resource_pool_spec: dict[str, list[int]]
    mapping: dict[Role, str]
    resource_pool_dict: dict[str, RayResourcePool] = field(default_factory=dict)

    def create_resource_pool(self):
        for resource_pool_name, process_on_nodes in self.resource_pool_spec.items():
            # max_colocate_count means the number of WorkerGroups (i.e. processes) in each RayResourcePool
            # For FSDP backend, we recommend using max_colocate_count=1 that merge all WorkerGroups into one.
            # For Megatron backend, we recommend using max_colocate_count>1 that can utilize different WorkerGroup for differnt models
            resource_pool = RayResourcePool(process_on_nodes=process_on_nodes,
                                            use_gpu=True,
                                            max_colocate_count=1,
                                            name_prefix=resource_pool_name)
            self.resource_pool_dict[resource_pool_name] = resource_pool

        self._check_resource_available()

    def get_resource_pool(self, role: Role) -> RayResourcePool:
        """Get the resource pool of the worker_cls"""
        return self.resource_pool_dict[self.mapping[role]]

    def get_n_gpus(self) -> int:
        """Get the number of gpus in this cluster."""
        return sum([n_gpus for process_on_nodes in self.resource_pool_spec.values() for n_gpus in process_on_nodes])

    def _check_resource_available(self):
        """Check if the resource pool can be satisfied in this ray cluster."""
        node_available_resources = ray.state.available_resources_per_node()
        node_available_gpus = {node: node_info.get('GPU', 0) for node, node_info in node_available_resources.items()}

        # check total required gpus can be satisfied
        total_available_gpus = sum(node_available_gpus.values())
        total_required_gpus = sum(
            [n_gpus for process_on_nodes in self.resource_pool_spec.values() for n_gpus in process_on_nodes])
        if total_available_gpus < total_required_gpus:
            raise ValueError(
                f"Total available GPUs {total_available_gpus} is less than total desired GPUs {total_required_gpus}")

        # check each resource pool can be satisfied, O(#resource_pools * #nodes)
        for resource_pool_name, process_on_nodes in self.resource_pool_spec.items():
            num_gpus, num_nodes = process_on_nodes[0], len(process_on_nodes)
            for node, available_gpus in node_available_gpus.items():
                if available_gpus >= num_gpus:
                    node_available_gpus[node] -= num_gpus
                    num_nodes -= 1
                    if num_nodes == 0:
                        break
            if num_nodes > 0:
                raise ValueError(
                    f"Resource pool {resource_pool_name}: {num_gpus}*{num_nodes} cannot be satisfied in this ray cluster"
                )


import torch
from verl.utils.torch_functional import masked_mean


def apply_kl_penalty(data: DataProto, kl_ctrl: core_algos.AdaptiveKLController, kl_penalty='kl'):
    responses = data.batch['responses']
    response_length = responses.size(1)
    token_level_scores = data.batch['token_level_scores']
    batch_size = data.batch.batch_size[0]
    attention_mask = data.batch['attention_mask']
    response_mask = attention_mask[:, -response_length:]

    # compute kl between ref_policy and current policy
    if 'ref_log_prob' in data.batch.keys():
        kld = core_algos.kl_penalty(data.batch['old_log_probs'], data.batch['ref_log_prob'],
                                    kl_penalty=kl_penalty)  # (batch_size, response_length)
        kld = kld * response_mask
        beta = kl_ctrl.value
    else:
        beta = 0
        kld = torch.zeros_like(response_mask, dtype=torch.float32)

    token_level_rewards = token_level_scores - beta * kld

    current_kl = masked_mean(kld, mask=response_mask, axis=-1)  # average over sequence
    current_kl = torch.mean(current_kl, dim=0).item()

    # according to https://github.com/huggingface/trl/blob/951ca1841f29114b969b57b26c7d3e80a39f75a0/trl/trainer/ppo_trainer.py#L837
    kl_ctrl.update(current_kl=current_kl, n_steps=batch_size)
    data.batch['token_level_rewards'] = token_level_rewards

    metrics = {'critic/kl': current_kl, 'critic/kl_coeff': beta}

    return data, metrics


def compute_advantage(data: DataProto, adv_estimator, gamma=1.0, lam=1.0, num_repeat=1):
    # prepare response group
    # TODO: add other ways to estimate advantages
    if adv_estimator == AdvantageEstimator.GAE:
        values = data.batch['values']
        responses = data.batch['responses']
        response_length = responses.size(-1)
        attention_mask = data.batch['attention_mask']
        response_mask = attention_mask[:, -response_length:]
        token_level_rewards = data.batch['token_level_rewards']
        advantages, returns = core_algos.compute_gae_advantage_return(token_level_rewards=token_level_rewards,
                                                                      values=values,
                                                                      eos_mask=response_mask,
                                                                      gamma=gamma,
                                                                      lam=lam)
        data.batch['advantages'] = advantages
        data.batch['returns'] = returns
    elif adv_estimator == AdvantageEstimator.GRPO:
        token_level_rewards = data.batch['token_level_rewards']
        index = data.non_tensor_batch['uid']
        responses = data.batch['responses']
        response_length = responses.size(-1)
        attention_mask = data.batch['attention_mask']
        response_mask = attention_mask[:, -response_length:]
        advantages, returns = core_algos.compute_grpo_outcome_advantage(token_level_rewards=token_level_rewards,
                                                                        eos_mask=response_mask,
                                                                        index=index)
        data.batch['advantages'] = advantages
        data.batch['returns'] = returns
    elif adv_estimator == AdvantageEstimator.REINFORCE_PLUS_PLUS:
        token_level_rewards = data.batch['token_level_rewards']
        responses = data.batch['responses']
        response_length = responses.size(-1)
        attention_mask = data.batch['attention_mask']
        response_mask = attention_mask[:, -response_length:]
        advantages, returns = core_algos.compute_reinforce_plus_plus_outcome_advantage(
            token_level_rewards=token_level_rewards, eos_mask=response_mask, gamma=gamma)
        data.batch['advantages'] = advantages
        data.batch['returns'] = returns
    elif adv_estimator == AdvantageEstimator.REMAX:
        token_level_rewards = data.batch['token_level_rewards']
        index = data.non_tensor_batch['uid']
        responses = data.batch['responses']
        response_length = responses.size(-1)
        attention_mask = data.batch['attention_mask']
        response_mask = attention_mask[:, -response_length:]

        reward_baselines = data.batch['reward_baselines']

        advantages, returns = core_algos.compute_remax_outcome_advantage(token_level_rewards=token_level_rewards,
                                                                         reward_baselines=reward_baselines,
                                                                         eos_mask=response_mask)

        data.batch['advantages'] = advantages
        data.batch['returns'] = returns
    elif adv_estimator == AdvantageEstimator.RLOO:
        token_level_rewards = data.batch['token_level_rewards']
        index = data.non_tensor_batch['uid']
        responses = data.batch['responses']
        response_length = responses.size(-1)
        attention_mask = data.batch['attention_mask']
        response_mask = attention_mask[:, -response_length:]
        advantages, returns = core_algos.compute_rloo_outcome_advantage(token_level_rewards=token_level_rewards,
                                                                        eos_mask=response_mask,
                                                                        index=index)
        data.batch['advantages'] = advantages
        data.batch['returns'] = returns
    else:
        raise NotImplementedError
    return data


<<<<<<< HEAD
=======
def reduce_metrics(metrics: dict):
    for key, val in metrics.items():
        metrics[key] = np.mean(val)
    return metrics


def _compute_response_info(batch):
    response_length = batch.batch['responses'].shape[-1]

    prompt_mask = batch.batch['attention_mask'][:, :-response_length]
    response_mask = batch.batch['attention_mask'][:, -response_length:]

    prompt_length = prompt_mask.sum(-1).float()
    response_length = response_mask.sum(-1).float()  # (batch_size,)

    return dict(
        response_mask=response_mask,
        prompt_length=prompt_length,
        response_length=response_length,
    )


def compute_data_metrics(batch, use_critic=True):
    # TODO: add response length
    sequence_score = batch.batch['token_level_scores'].sum(-1)
    sequence_reward = batch.batch['token_level_rewards'].sum(-1)

    advantages = batch.batch['advantages']
    returns = batch.batch['returns']

    max_response_length = batch.batch['responses'].shape[-1]

    prompt_mask = batch.batch['attention_mask'][:, :-max_response_length].bool()
    response_mask = batch.batch['attention_mask'][:, -max_response_length:].bool()

    max_prompt_length = prompt_mask.size(-1)

    response_info = _compute_response_info(batch)
    prompt_length = response_info['prompt_length']
    response_length = response_info['response_length']

    valid_adv = torch.masked_select(advantages, response_mask)
    valid_returns = torch.masked_select(returns, response_mask)

    if use_critic:
        values = batch.batch['values']
        valid_values = torch.masked_select(values, response_mask)
        return_diff_var = torch.var(valid_returns - valid_values)
        return_var = torch.var(valid_returns)

    metrics = {
        # score
        'critic/score/mean':
            torch.mean(sequence_score).detach().item(),
        'critic/score/max':
            torch.max(sequence_score).detach().item(),
        'critic/score/min':
            torch.min(sequence_score).detach().item(),
        'critic/score/std':
            torch.std(sequence_score).detach().item(),
        # reward
        'critic/rewards/mean':
            torch.mean(sequence_reward).detach().item(),
        'critic/rewards/max':
            torch.max(sequence_reward).detach().item(),
        'critic/rewards/min':
            torch.min(sequence_reward).detach().item(),
        'critic/rewards/std':
            torch.std(sequence_reward).detach().item(),
        # adv
        'critic/advantages/mean':
            torch.mean(valid_adv).detach().item(),
        'critic/advantages/max':
            torch.max(valid_adv).detach().item(),
        'critic/advantages/min':
            torch.min(valid_adv).detach().item(),
        'critic/advantages/std':
            torch.std(valid_adv).detach().item(),
        # returns
        'critic/returns/mean':
            torch.mean(valid_returns).detach().item(),
        'critic/returns/max':
            torch.max(valid_returns).detach().item(),
        'critic/returns/min':
            torch.min(valid_returns).detach().item(),
        'critic/returns/std':
            torch.std(valid_returns).detach().item(),
        **({
            # values
            'critic/values/mean': torch.mean(valid_values).detach().item(),
            'critic/values/max': torch.max(valid_values).detach().item(),
            'critic/values/min': torch.min(valid_values).detach().item(),
            'critic/values/std': torch.std(valid_values).detach().item(),
            # vf explained var
            'critic/vf_explained_var': (1.0 - return_diff_var / (return_var + 1e-5)).detach().item(),
        } if use_critic else {}),

        # response length
        'response_length/mean':
            torch.mean(response_length).detach().item(),
        'response_length/max':
            torch.max(response_length).detach().item(),
        'response_length/min':
            torch.min(response_length).detach().item(),
        'response_length/std':
            torch.std(response_length).detach().item(),
        'response_length/clip_ratio':
            torch.mean(torch.eq(response_length, max_response_length).float()).detach().item(),
        # prompt length
        'prompt_length/mean':
            torch.mean(prompt_length).detach().item(),
        'prompt_length/max':
            torch.max(prompt_length).detach().item(),
        'prompt_length/min':
            torch.min(prompt_length).detach().item(),
        'prompt_length/std':
            torch.std(prompt_length).detach().item(),
        'prompt_length/clip_ratio':
            torch.mean(torch.eq(prompt_length, max_prompt_length).float()).detach().item(),
    }
    return metrics

def compute_reward_metrics(batch):
    reward_tensor = batch.batch['token_level_scores'].sum(-1)

    reward_metrics = {}
    reward_metrics["reward/mean"] = torch.mean(reward_tensor).detach().item()
    reward_metrics["reward/std"] = torch.std(reward_tensor).detach().item()
    # Calculate all_correct ratio (value == 3)
    all_correct = torch.sum(reward_tensor == 3).float() / reward_tensor.numel()
    reward_metrics["reward/all_correct_ratio"] = all_correct.detach().item()
    # Calculate format_error ratio (value == -1)
    format_error = torch.sum(reward_tensor == -1).float() / reward_tensor.numel()
    reward_metrics["reward/format_error_ratio"] = format_error.detach().item()
    # Calculate wrong answer ratio (value == -1)
    # wrong_answer = torch.sum((reward_tensor < 4) & (reward_tensor > -1)).float() / reward_tensor.numel()
    # reward_metrics["reward/wrong_answer_ratio"] = wrong_answer.detach().item()
    wrong_answer = torch.sum(reward_tensor == -0.5).float() / reward_tensor.numel()
    reward_metrics["reward/wrong_answer_ratio"] = wrong_answer.detach().item()
    return reward_metrics


def compute_timing_metrics(batch, timing_raw):
    response_info = _compute_response_info(batch)
    num_prompt_tokens = torch.sum(response_info['prompt_length']).item()
    num_response_tokens = torch.sum(response_info['response_length']).item()
    num_overall_tokens = num_prompt_tokens + num_response_tokens

    num_tokens_of_section = {
        'gen': num_response_tokens,
        **{
            name: num_overall_tokens for name in ['ref', 'values', 'adv', 'update_critic', 'update_actor']
        },
    }

    return {
        **{
            f'timing_s/{name}': value for name, value in timing_raw.items()
        },
        **{
            f'timing_per_token_ms/{name}': timing_raw[name] * 1000 / num_tokens_of_section[name] for name in set(num_tokens_of_section.keys(
            )) & set(timing_raw.keys())
        },
    }


def compute_throughout_metrics(batch, timing_raw, n_gpus):
    total_num_tokens = sum(batch.meta_info['global_token_num'])
    time = timing_raw["step"]
    # estimated_flops, promised_flops = flops_function.estimate_flops(num_tokens, time)
    # f'Actual TFLOPs/s/GPU​': estimated_flops/(n_gpus),
    # f'Theoretical TFLOPs/s/GPU​': promised_flops,
    return {
        f'total_num_tokens': total_num_tokens,
        f'time_per_step': time,
        f'Tokens/Sec/GPU': total_num_tokens / (time * n_gpus),
    }


>>>>>>> e87d45ec
@contextmanager
def _timer(name: str, timing_raw: Dict[str, float]):
    with Timer(name=name, logger=None) as timer:
        yield
    timing_raw[name] = timer.last


class RayPPOTrainer(object):
    """
    Note that this trainer runs on the driver process on a single CPU/GPU node.
    """

    # TODO: support each role have individual ray_worker_group_cls,
    # i.e., support different backend of different role
    def __init__(self,
                 config,
                 tokenizer,
                 role_worker_mapping: dict[Role, WorkerType],
                 resource_pool_manager: ResourcePoolManager,
                 ray_worker_group_cls: RayWorkerGroup = RayWorkerGroup,
                 processor=None,
                 reward_fn=None,
                 val_reward_fn=None):

        # assert torch.cuda.is_available(), 'cuda must be available on driver'

        self.tokenizer = tokenizer
        self.processor = processor
        self.config = config
        self.reward_fn = reward_fn
        self.val_reward_fn = val_reward_fn

        self.hybrid_engine = config.actor_rollout_ref.hybrid_engine
        assert self.hybrid_engine, 'Currently, only support hybrid engine'

        if self.hybrid_engine:
            assert Role.ActorRollout in role_worker_mapping, f'{role_worker_mapping.keys()=}'

        self.role_worker_mapping = role_worker_mapping
        self.resource_pool_manager = resource_pool_manager
        self.use_reference_policy = Role.RefPolicy in role_worker_mapping
        self.use_rm = Role.RewardModel in role_worker_mapping
        self.ray_worker_group_cls = ray_worker_group_cls
        self.validation_generations_logger = ValidationGenerationsLogger()

        # define KL control
        if self.use_reference_policy:
            if config.algorithm.kl_ctrl.type == 'fixed':
                self.kl_ctrl = core_algos.FixedKLController(kl_coef=config.algorithm.kl_ctrl.kl_coef)
            elif config.algorithm.kl_ctrl.type == 'adaptive':
                assert config.algorithm.kl_ctrl.horizon > 0, f'horizon must be larger than 0. Got {config.critic.kl_ctrl.horizon}'
                self.kl_ctrl = core_algos.AdaptiveKLController(init_kl_coef=config.algorithm.kl_ctrl.kl_coef,
                                                               target_kl=config.algorithm.kl_ctrl.target_kl,
                                                               horizon=config.algorithm.kl_ctrl.horizon)
            else:
                raise NotImplementedError
        else:
            self.kl_ctrl = core_algos.FixedKLController(kl_coef=0.)

        if self.config.algorithm.adv_estimator == AdvantageEstimator.GAE:
            self.use_critic = True
        elif self.config.algorithm.adv_estimator in [
                AdvantageEstimator.GRPO, AdvantageEstimator.REINFORCE_PLUS_PLUS, AdvantageEstimator.REMAX,
                AdvantageEstimator.RLOO
        ]:
            self.use_critic = False
        else:
            raise NotImplementedError

        self._validate_config()
        self._create_dataloader()

    def _validate_config(self):
        config = self.config
        # number of GPUs total
        n_gpus = config.trainer.n_gpus_per_node * config.trainer.nnodes

        # 1. Check total batch size for data correctness
        real_train_batch_size = config.data.train_batch_size * config.actor_rollout_ref.rollout.n
        assert real_train_batch_size % n_gpus == 0, \
            f"real_train_batch_size ({real_train_batch_size}) must be divisible by total n_gpus ({n_gpus})."

        # A helper function to check "micro_batch_size" vs "micro_batch_size_per_gpu"
        # We throw an error if the user sets both. The new convention is "..._micro_batch_size_per_gpu".
        def check_mutually_exclusive(mbs, mbs_per_gpu, name: str):
            if mbs is None and mbs_per_gpu is None:
                raise ValueError(f"[{name}] Please set at least one of '{name}.micro_batch_size' or "
                                 f"'{name}.micro_batch_size_per_gpu'.")

            if mbs is not None and mbs_per_gpu is not None:
                raise ValueError(f"[{name}] You have set both '{name}.micro_batch_size' AND "
                                 f"'{name}.micro_batch_size_per_gpu'. Please remove '{name}.micro_batch_size' "
                                 f"because only '*_micro_batch_size_per_gpu' is supported (the former is deprecated).")

        if not config.actor_rollout_ref.actor.use_dynamic_bsz:
            # actor: ppo_micro_batch_size vs. ppo_micro_batch_size_per_gpu
            check_mutually_exclusive(config.actor_rollout_ref.actor.ppo_micro_batch_size,
                                     config.actor_rollout_ref.actor.ppo_micro_batch_size_per_gpu,
                                     "actor_rollout_ref.actor")

            # reference: log_prob_micro_batch_size vs. log_prob_micro_batch_size_per_gpu
            check_mutually_exclusive(config.actor_rollout_ref.ref.log_prob_micro_batch_size,
                                     config.actor_rollout_ref.ref.log_prob_micro_batch_size_per_gpu,
                                     "actor_rollout_ref.ref")

            #  The rollout section also has log_prob_micro_batch_size vs. log_prob_micro_batch_size_per_gpu
            check_mutually_exclusive(config.actor_rollout_ref.rollout.log_prob_micro_batch_size,
                                     config.actor_rollout_ref.rollout.log_prob_micro_batch_size_per_gpu,
                                     "actor_rollout_ref.rollout")

        if self.use_critic and not config.critic.use_dynamic_bsz:
            # Check for critic micro-batch size conflicts
            check_mutually_exclusive(config.critic.ppo_micro_batch_size, config.critic.ppo_micro_batch_size_per_gpu,
                                     "critic")

        # Check for reward model micro-batch size conflicts
        if config.reward_model.enable and not config.reward_model.use_dynamic_bsz:
            check_mutually_exclusive(config.reward_model.micro_batch_size, config.reward_model.micro_batch_size_per_gpu,
                                     "reward_model")

        # Actor
        # check if train_batch_size is larger than ppo_mini_batch_size
        # if NOT dynamic_bsz, we must ensure:
        #    ppo_mini_batch_size is divisible by ppo_micro_batch_size
        #    ppo_micro_batch_size * sequence_parallel_size >= n_gpus
        if not config.actor_rollout_ref.actor.use_dynamic_bsz:
            assert config.data.train_batch_size >= config.actor_rollout_ref.actor.ppo_mini_batch_size
            sp_size = config.actor_rollout_ref.actor.get('ulysses_sequence_parallel_size', 1)
            if config.actor_rollout_ref.actor.ppo_micro_batch_size is not None:
                assert config.actor_rollout_ref.actor.ppo_mini_batch_size % config.actor_rollout_ref.actor.ppo_micro_batch_size == 0
                assert config.actor_rollout_ref.actor.ppo_micro_batch_size * sp_size >= n_gpus

        # critic
        if self.use_critic and not config.critic.use_dynamic_bsz:
            assert config.data.train_batch_size >= config.critic.ppo_mini_batch_size
            sp_size = config.critic.get('ulysses_sequence_parallel_size', 1)
            if config.critic.ppo_micro_batch_size is not None:
                assert config.critic.ppo_mini_batch_size % config.critic.ppo_micro_batch_size == 0
                assert config.critic.ppo_micro_batch_size * sp_size >= n_gpus

        # Check if use_remove_padding is enabled when using sequence parallelism for fsdp
        if config.actor_rollout_ref.actor.strategy == 'fsdp':
            if config.actor_rollout_ref.actor.get('ulysses_sequence_parallel_size', 1) > 1 or \
                    config.actor_rollout_ref.ref.get('ulysses_sequence_parallel_size', 1) > 1:
                assert config.actor_rollout_ref.model.use_remove_padding, \
                    "When using sequence parallelism for actor/ref policy, you must enable `use_remove_padding`."

        if self.use_critic and config.critic.strategy == 'fsdp':
            if config.critic.get('ulysses_sequence_parallel_size', 1) > 1:
                assert config.critic.model.use_remove_padding, \
                    "When using sequence parallelism for critic, you must enable `use_remove_padding`."

        if config.data.get('val_batch_size', None) is not None:
            print(
                f"WARNING: val_batch_size is deprecated. Validation datasets are sent to inference engines as a whole batch, which will schedule the memory themselves."
            )

        # check eval config
        if config.actor_rollout_ref.rollout.val_kwargs.do_sample:
            assert config.actor_rollout_ref.rollout.temperature > 0, \
                "validation gen temperature should be greater than 0 when enabling do_sample"

        print("[validate_config] All configuration checks passed successfully!")

    def _create_dataloader(self):
        # TODO: we have to make sure the batch size is divisible by the dp size
        self.train_dataset = RLHFDataset(parquet_files=self.config.data.train_files,
                                         tokenizer=self.tokenizer,
                                         processor=self.processor,
                                         prompt_key=self.config.data.prompt_key,
                                         image_key=self.config.data.get('image_key', 'images'),
                                         max_prompt_length=self.config.data.max_prompt_length,
                                         filter_prompts=True,
                                         return_raw_chat=self.config.data.get('return_raw_chat', False),
                                         truncation=self.config.data.get('truncation', 'error'),
                                         filter_overlong_prompts=self.config.data.filter_overlong_prompts)
        assert self.train_dataset.truncation == self.config.data.get(
            'truncation', 'error'
        ), f'dataset truncation {self.train_dataset.truncation} must be the same as config {self.config.data.get("truncation", "error")}'
        # use sampler for better ckpt resume
        if self.config.data.shuffle:
            train_dataloader_generator = torch.Generator()
            train_dataloader_generator.manual_seed(self.config.data.get('seed', 1))
            sampler = RandomSampler(data_source=self.train_dataset, generator=train_dataloader_generator)
        else:
            sampler = SequentialSampler(data_source=self.train_dataset)

        self.train_dataloader = StatefulDataLoader(dataset=self.train_dataset,
                                                   batch_size=self.config.data.train_batch_size,
                                                   num_workers=8,
                                                   drop_last=True,
                                                   collate_fn=collate_fn,
                                                   sampler=sampler)

        self.val_dataset = RLHFDataset(parquet_files=self.config.data.val_files,
                                       tokenizer=self.tokenizer,
                                       processor=self.processor,
                                       prompt_key=self.config.data.prompt_key,
                                       image_key=self.config.data.get('image_key', 'images'),
                                       max_prompt_length=self.config.data.max_prompt_length,
                                       filter_prompts=True,
                                       return_raw_chat=self.config.data.get('return_raw_chat', False),
                                       truncation=self.config.data.get('truncation', 'error'),
                                       filter_overlong_prompts=self.config.data.filter_overlong_prompts)
        assert self.val_dataset.truncation == self.config.data.get(
            'truncation', 'error'
        ), f'dataset truncation {self.val_dataset.truncation} must be the same as config {self.config.data.get("truncation", "error")}'
        self.val_dataloader = StatefulDataLoader(
            dataset=self.val_dataset,
            # Validation datasets are sent to inference engines as a whole batch,
            # which will schedule the memory themselves.
            batch_size=len(self.val_dataset),
            num_workers=8,
            shuffle=False,
            drop_last=False,
            collate_fn=collate_fn)

        assert len(self.train_dataloader) >= 1
        assert len(
            self.val_dataloader
        ) == 1, "Validation dataloader must have a single batch, which inference engines will schedule the memory themselves."

        print(f'Size of train dataloader: {len(self.train_dataloader)}')

        # inject total_training_steps to actor/critic optim_config. This is hacky.
        total_training_steps = len(self.train_dataloader) * self.config.trainer.total_epochs

        if self.config.trainer.total_training_steps is not None:
            total_training_steps = self.config.trainer.total_training_steps

        self.total_training_steps = total_training_steps
        print(f'Total training steps: {self.total_training_steps}')

        OmegaConf.set_struct(self.config, True)
        with open_dict(self.config):
            self.config.actor_rollout_ref.actor.optim.total_training_steps = total_training_steps
            self.config.critic.optim.total_training_steps = total_training_steps

    def _maybe_log_val_generations(self, inputs, outputs, scores):
        """Log a table of validation samples to the configured logger (wandb or swanlab)"""

        generations_to_log = self.config.trainer.val_generations_to_log_to_wandb

        if generations_to_log == 0:
            return

        import numpy as np

        # Create tuples of (input, output, score) and sort by input text
        samples = list(zip(inputs, outputs, scores))
        samples.sort(key=lambda x: x[0])  # Sort by input text

        # Use fixed random seed for deterministic shuffling
        rng = np.random.RandomState(42)
        rng.shuffle(samples)

        # Take first N samples after shuffling
        samples = samples[:generations_to_log]

        # Log to each configured logger
        self.validation_generations_logger.log(self.config.trainer.logger, samples, self.global_steps)

    def _validate(self):
        reward_tensor_lst = []
        data_source_lst = []

        # Lists to collect samples for the table
        sample_inputs = []
        sample_outputs = []
        sample_scores = []

        for test_data in self.val_dataloader:
            test_batch = DataProto.from_single_dict(test_data)

            # repeat test batch
            test_batch = test_batch.repeat(repeat_times=self.config.actor_rollout_ref.rollout.val_kwargs.n,
                                           interleave=True)

            # we only do validation on rule-based rm
            if self.config.reward_model.enable and test_batch[0].non_tensor_batch['reward_model']['style'] == 'model':
                return {}

            # Store original inputs
            input_ids = test_batch.batch['input_ids']
            input_texts = [self.tokenizer.decode(ids, skip_special_tokens=True) for ids in input_ids]
            sample_inputs.extend(input_texts)

            if 'multi_modal_inputs' in test_batch.non_tensor_batch.keys():
                test_gen_batch = test_batch.pop(
                    batch_keys=['input_ids', 'attention_mask', 'position_ids'],
                    non_tensor_batch_keys=['raw_prompt_ids', 'multi_modal_data', 'multi_modal_inputs'],
                )
            else:
                test_gen_batch = test_batch.pop(
                    batch_keys=['input_ids', 'attention_mask', 'position_ids'],
                    non_tensor_batch_keys=['raw_prompt_ids'],
                )

            test_gen_batch.meta_info = {
                'eos_token_id': self.tokenizer.eos_token_id,
                'pad_token_id': self.tokenizer.pad_token_id,
                'recompute_log_prob': False,
                'do_sample': self.config.actor_rollout_ref.rollout.val_kwargs.do_sample,
                'validate': True,
            }
            print(f'test_gen_batch meta info: {test_gen_batch.meta_info}')

            # pad to be divisible by dp_size
            test_gen_batch_padded, pad_size = pad_dataproto_to_divisor(test_gen_batch, self.actor_rollout_wg.world_size)
            test_output_gen_batch_padded = self.actor_rollout_wg.generate_sequences(test_gen_batch_padded)

            # unpad
            test_output_gen_batch = unpad_dataproto(test_output_gen_batch_padded, pad_size=pad_size)
            print('validation generation end')

            # Store generated outputs
            output_ids = test_output_gen_batch.batch['responses']
            output_texts = [self.tokenizer.decode(ids, skip_special_tokens=True) for ids in output_ids]
            sample_outputs.extend(output_texts)

            test_batch = test_batch.union(test_output_gen_batch)

            # evaluate using reward_function
            reward_tensor = self.val_reward_fn(test_batch)

            # Store scores
            scores = reward_tensor.sum(-1).cpu().tolist()
            sample_scores.extend(scores)

            reward_tensor_lst.append(reward_tensor)
            data_source_lst.append(test_batch.non_tensor_batch.get('data_source', ['unknown'] * reward_tensor.shape[0]))

        self._maybe_log_val_generations(inputs=sample_inputs, outputs=sample_outputs, scores=sample_scores)

        reward_tensor = torch.cat(reward_tensor_lst, dim=0).sum(-1).cpu()  # (batch_size,)
        data_sources = np.concatenate(data_source_lst, axis=0)

        # evaluate test_score based on data source
        data_source_reward = {}
        for i in range(reward_tensor.shape[0]):
            data_source = data_sources[i]
            if data_source not in data_source_reward:
                data_source_reward[data_source] = []
            data_source_reward[data_source].append(reward_tensor[i].item())

        metric_dict = {}
        for data_source, rewards in data_source_reward.items():
            metric_dict[f'val/test_reward/{data_source}'] = np.mean(rewards)

        # kk evaluation
        for data_source, rewards in data_source_reward.items():
            count_equal_3 = sum(1 for reward in rewards if reward == 3)
            total_count = len(rewards)
            metric_dict[f'val/test_score/{data_source}'] = count_equal_3 / total_count if total_count > 0 else 0

        return metric_dict

    def init_workers(self):
        """Init resource pool and worker group"""
        self.resource_pool_manager.create_resource_pool()

        self.resource_pool_to_cls = {pool: {} for pool in self.resource_pool_manager.resource_pool_dict.values()}

        # create actor and rollout
        if self.hybrid_engine:
            resource_pool = self.resource_pool_manager.get_resource_pool(Role.ActorRollout)
            actor_rollout_cls = RayClassWithInitArgs(cls=self.role_worker_mapping[Role.ActorRollout],
                                                     config=self.config.actor_rollout_ref,
                                                     role='actor_rollout')
            self.resource_pool_to_cls[resource_pool]['actor_rollout'] = actor_rollout_cls
        else:
            raise NotImplementedError

        # create critic
        if self.use_critic:
            resource_pool = self.resource_pool_manager.get_resource_pool(Role.Critic)
            critic_cls = RayClassWithInitArgs(cls=self.role_worker_mapping[Role.Critic], config=self.config.critic)
            self.resource_pool_to_cls[resource_pool]['critic'] = critic_cls

        # create reference policy if needed
        if self.use_reference_policy:
            resource_pool = self.resource_pool_manager.get_resource_pool(Role.RefPolicy)
            ref_policy_cls = RayClassWithInitArgs(self.role_worker_mapping[Role.RefPolicy],
                                                  config=self.config.actor_rollout_ref,
                                                  role='ref')
            self.resource_pool_to_cls[resource_pool]['ref'] = ref_policy_cls

        # create a reward model if reward_fn is None
        if self.use_rm:
            # we create a RM here
            resource_pool = self.resource_pool_manager.get_resource_pool(Role.RewardModel)
            rm_cls = RayClassWithInitArgs(self.role_worker_mapping[Role.RewardModel], config=self.config.reward_model)
            self.resource_pool_to_cls[resource_pool]['rm'] = rm_cls

        # initialize WorkerGroup
        # NOTE: if you want to use a different resource pool for each role, which can support different parallel size,
        # you should not use `create_colocated_worker_cls`. Instead, directly pass different resource pool to different worker groups.
        # See https://github.com/volcengine/verl/blob/master/examples/ray/tutorial.ipynb for more information.
        all_wg = {}
        self.wg_dicts = []
        for resource_pool, class_dict in self.resource_pool_to_cls.items():
            worker_dict_cls = create_colocated_worker_cls(class_dict=class_dict)
            wg_dict = self.ray_worker_group_cls(resource_pool=resource_pool, ray_cls_with_init=worker_dict_cls)
            spawn_wg = wg_dict.spawn(prefix_set=class_dict.keys())
            all_wg.update(spawn_wg)
            # keep the referece of WorkerDict to support ray >= 2.31. Ref: https://github.com/ray-project/ray/pull/45699
            self.wg_dicts.append(wg_dict)

        if self.use_critic:
            self.critic_wg = all_wg['critic']
            self.critic_wg.init_model()

        if self.use_reference_policy:
            self.ref_policy_wg = all_wg['ref']
            self.ref_policy_wg.init_model()

        if self.use_rm:
            self.rm_wg = all_wg['rm']
            self.rm_wg.init_model()

        # we should create rollout at the end so that vllm can have a better estimation of kv cache memory
        self.actor_rollout_wg = all_wg['actor_rollout']
        self.actor_rollout_wg.init_model()

    def _save_checkpoint(self):
        # path: given_path + `/global_step_{global_steps}` + `/actor`
        local_global_step_folder = os.path.join(self.config.trainer.default_local_dir,
                                                f'global_step_{self.global_steps}')
        actor_local_path = os.path.join(local_global_step_folder, 'actor')

        actor_remote_path = None if self.config.trainer.default_hdfs_dir is None else os.path.join(
            self.config.trainer.default_hdfs_dir, f'global_step_{self.global_steps}', 'actor')
        self.actor_rollout_wg.save_checkpoint(actor_local_path,
                                              actor_remote_path,
                                              self.global_steps,
                                              remove_previous_ckpt=self.config.trainer.remove_previous_ckpt_in_save)

        if self.use_critic:
            critic_local_path = os.path.join(local_global_step_folder, 'critic')
            critic_remote_path = None if self.config.trainer.default_hdfs_dir is None else os.path.join(
                self.config.trainer.default_hdfs_dir, f'global_step_{self.global_steps}', 'critic')
            self.critic_wg.save_checkpoint(critic_local_path,
                                           critic_remote_path,
                                           self.global_steps,
                                           remove_previous_ckpt=self.config.trainer.remove_previous_ckpt_in_save)

        # save dataloader
        dataloader_local_path = os.path.join(local_global_step_folder, 'data.pt')
        dataloader_state_dict = self.train_dataloader.state_dict()
        torch.save(dataloader_state_dict, dataloader_local_path)

        # latest checkpointed iteration tracker (for atomic usage)
        local_latest_checkpointed_iteration = os.path.join(self.config.trainer.default_local_dir,
                                                           'latest_checkpointed_iteration.txt')
        with open(local_latest_checkpointed_iteration, 'w') as f:
            f.write(str(self.global_steps))

    def _load_checkpoint(self):
        if self.config.trainer.resume_mode == 'disable':
            return 0

        # load from hdfs
        if self.config.trainer.default_hdfs_dir is not None:
            raise NotImplementedError('load from hdfs is not implemented yet')
        else:
            checkpoint_folder = self.config.trainer.default_local_dir  # TODO: check path
            if not os.path.isabs(checkpoint_folder):
                working_dir = os.getcwd()
                checkpoint_folder = os.path.join(working_dir, checkpoint_folder)
            global_step_folder = find_latest_ckpt_path(checkpoint_folder)  # None if no latest

        # find global_step_folder
        if self.config.trainer.resume_mode == 'auto':
            if global_step_folder is None:
                print('Training from scratch')
                return 0
        else:
            if not (self.config.trainer.resume_from_path and global_step_folder is not None):
                assert isinstance(self.config.trainer.resume_mode, str), "resume ckpt must be str type"
                assert 'global_step_' in self.config.trainer.resume_mode, "resume ckpt must specify the global_steps"
                global_step_folder = self.config.trainer.resume_mode
                if not os.path.isabs(global_step_folder):
                    working_dir = os.getcwd()
                    global_step_folder = os.path.join(working_dir, global_step_folder)
        print(f'Load from checkpoint folder: {global_step_folder}')
        # set global step
        self.global_steps = int(global_step_folder.split('global_step_')[-1])

        print(f'Setting global step to {self.global_steps}')
        print(f'Resuming from {global_step_folder}')

        actor_path = os.path.join(global_step_folder, 'actor')
        critic_path = os.path.join(global_step_folder, 'critic')
        # load actor
        self.actor_rollout_wg.load_checkpoint(actor_path,
                                              del_local_after_load=self.config.trainer.del_local_ckpt_after_load)
        # load critic
        if self.use_critic:
            self.critic_wg.load_checkpoint(critic_path,
                                           del_local_after_load=self.config.trainer.del_local_ckpt_after_load)

        # load dataloader,
        # TODO: from remote not implemented yet
        dataloader_local_path = os.path.join(global_step_folder, 'data.pt')
        if os.path.exists(dataloader_local_path):
            dataloader_state_dict = torch.load(dataloader_local_path)
            self.train_dataloader.load_state_dict(dataloader_state_dict)
        else:
            print(f"Warning: No dataloader state found at {dataloader_local_path}, will start from scratch")

    def _balance_batch(self, batch: DataProto, metrics, logging_prefix='global_seqlen'):
        """Reorder the data on single controller such that each dp rank gets similar total tokens"""
        attention_mask = batch.batch['attention_mask']
        batch_size = attention_mask.shape[0]
        global_seqlen_lst = batch.batch['attention_mask'].view(batch_size, -1).sum(-1).tolist()  # (train_batch_size,)
        world_size = self.actor_rollout_wg.world_size
        global_partition_lst = get_seqlen_balanced_partitions(global_seqlen_lst,
                                                              k_partitions=world_size,
                                                              equal_size=True)
        # reorder based on index. The data will be automatically equally partitioned by dispatch function
        global_idx = torch.tensor([j for partition in global_partition_lst for j in partition])
        batch.reorder(global_idx)
        global_balance_stats = log_seqlen_unbalance(seqlen_list=global_seqlen_lst,
                                                    partitions=global_partition_lst,
                                                    prefix=logging_prefix)
        metrics.update(global_balance_stats)

    def fit(self):
        """
        The training loop of PPO.
        The driver process only need to call the compute functions of the worker group through RPC to construct the PPO dataflow.
        The light-weight advantage computation is done on the driver process.
        """
        from verl.utils.tracking import Tracking
        from omegaconf import OmegaConf

        logger = Tracking(project_name=self.config.trainer.project_name,
                          experiment_name=self.config.trainer.experiment_name,
                          default_backend=self.config.trainer.logger,
                          config=OmegaConf.to_container(self.config, resolve=True))

        self.global_steps = 0

        # load checkpoint before doing anything
        self._load_checkpoint()

        # perform validation before training
        # currently, we only support validation using the reward_function.
        if self.val_reward_fn is not None and self.config.trainer.get('val_before_train', True):
            val_metrics = self._validate()
            pprint(f'Initial validation metrics: {val_metrics}')
            logger.log(data=val_metrics, step=self.global_steps)
            if self.config.trainer.get('val_only', False):
                return

        # we start from step 1
        self.global_steps += 1
        last_val_metrics = None

        for epoch in range(self.config.trainer.total_epochs):
            for batch_dict in self.train_dataloader:
                metrics = {}
                timing_raw = {}

                batch: DataProto = DataProto.from_single_dict(batch_dict)

                # pop those keys for generation
                if 'multi_modal_inputs' in batch.non_tensor_batch.keys():
                    gen_batch = batch.pop(
                        batch_keys=['input_ids', 'attention_mask', 'position_ids'],
                        non_tensor_batch_keys=['raw_prompt_ids', 'multi_modal_data', 'multi_modal_inputs'],
                    )
                else:
                    gen_batch = batch.pop(
                        batch_keys=['input_ids', 'attention_mask', 'position_ids'],
                        non_tensor_batch_keys=['raw_prompt_ids'],
                    )

                is_last_step = self.global_steps >= self.total_training_steps

                with _timer('step', timing_raw):
                    # generate a batch
                    with _timer('gen', timing_raw):
                        gen_batch_output = self.actor_rollout_wg.generate_sequences(gen_batch)

                    if self.config.algorithm.adv_estimator == AdvantageEstimator.REMAX:
                        with _timer('gen_max', timing_raw):
                            gen_baseline_batch = deepcopy(gen_batch)
                            gen_baseline_batch.meta_info['do_sample'] = False
                            gen_baseline_output = self.actor_rollout_wg.generate_sequences(gen_baseline_batch)

                            batch = batch.union(gen_baseline_output)
                            reward_baseline_tensor = self.reward_fn(batch)
                            reward_baseline_tensor = reward_baseline_tensor.sum(dim=-1)

                            batch.pop(batch_keys=list(gen_baseline_output.batch.keys()))

                            batch.batch['reward_baselines'] = reward_baseline_tensor

                            del gen_baseline_batch, gen_baseline_output

                    batch.non_tensor_batch['uid'] = np.array([str(uuid.uuid4()) for _ in range(len(batch.batch))],
                                                             dtype=object)
                    # repeat to align with repeated responses in rollout
                    batch = batch.repeat(repeat_times=self.config.actor_rollout_ref.rollout.n, interleave=True)
                    batch = batch.union(gen_batch_output)

                    # balance the number of valid tokens on each dp rank.
                    # Note that this breaks the order of data inside the batch.
                    # Please take care when you implement group based adv computation such as GRPO and rloo
                    if self.config.trainer.balance_batch:
                        self._balance_batch(batch, metrics=metrics)

                    # compute global_valid tokens
                    batch.meta_info['global_token_num'] = torch.sum(batch.batch['attention_mask'], dim=-1).tolist()

                    # recompute old_log_probs
                    with _timer('old_log_prob', timing_raw):
                        old_log_prob = self.actor_rollout_wg.compute_log_prob(batch)
                        batch = batch.union(old_log_prob)

                    if self.use_reference_policy:
                        # compute reference log_prob
                        with _timer('ref', timing_raw):
                            ref_log_prob = self.ref_policy_wg.compute_ref_log_prob(batch)
                            batch = batch.union(ref_log_prob)

                    # compute values
                    if self.use_critic:
                        with _timer('values', timing_raw):
                            values = self.critic_wg.compute_values(batch)
                            batch = batch.union(values)

                    with _timer('adv', timing_raw):
                        # compute scores. Support both model and function-based.
                        # We first compute the scores using reward model. Then, we call reward_fn to combine
                        # the results from reward model and rule-based results.
                        if self.use_rm:
                            # we first compute reward model score
                            reward_tensor = self.rm_wg.compute_rm_score(batch)
                            batch = batch.union(reward_tensor)

                        # we combine with rule-based rm
                        reward_tensor = self.reward_fn(batch)
                        batch.batch['token_level_scores'] = reward_tensor

                        # compute rewards. apply_kl_penalty if available
                        if not self.config.actor_rollout_ref.actor.get('use_kl_loss', False):
                            batch, kl_metrics = apply_kl_penalty(batch,
                                                                 kl_ctrl=self.kl_ctrl,
                                                                 kl_penalty=self.config.algorithm.kl_penalty)
                            metrics.update(kl_metrics)
                        else:
                            batch.batch['token_level_rewards'] = batch.batch['token_level_scores']

                        # compute advantages, executed on the driver process
                        batch = compute_advantage(batch,
                                                  adv_estimator=self.config.algorithm.adv_estimator,
                                                  gamma=self.config.algorithm.gamma,
                                                  lam=self.config.algorithm.lam,
                                                  num_repeat=self.config.actor_rollout_ref.rollout.n)

                    # update critic
                    if self.use_critic:
                        with _timer('update_critic', timing_raw):
                            critic_output = self.critic_wg.update_critic(batch)
                        critic_output_metrics = reduce_metrics(critic_output.meta_info['metrics'])
                        metrics.update(critic_output_metrics)

                    # implement critic warmup
                    if self.config.trainer.critic_warmup <= self.global_steps:
                        # update actor
                        with _timer('update_actor', timing_raw):
                            actor_output = self.actor_rollout_wg.update_actor(batch)
                        actor_output_metrics = reduce_metrics(actor_output.meta_info['metrics'])
                        metrics.update(actor_output_metrics)

                    # reward
                    reward_metrics = compute_reward_metrics(batch)
                    metrics.update(reward_metrics)
                    
                    # validate
                    if self.val_reward_fn is not None and self.config.trainer.test_freq > 0 and \
                        (is_last_step or  self.global_steps % self.config.trainer.test_freq == 0):
                        with _timer('testing', timing_raw):
                            val_metrics: dict = self._validate()
                            if is_last_step:
                                last_val_metrics = val_metrics
                        metrics.update(val_metrics)

                    if self.config.trainer.save_freq > 0 and ( is_last_step or \
                            self.global_steps % self.config.trainer.save_freq == 0):
                        with _timer('save_checkpoint', timing_raw):
                            self._save_checkpoint()

                # collect metrics
                metrics.update(compute_data_metrics(batch=batch, use_critic=self.use_critic))
                metrics.update(compute_timing_metrics(batch=batch, timing_raw=timing_raw))
                # TODO: implement actual tflpo and theoretical tflpo
                n_gpus = self.resource_pool_manager.get_n_gpus()
                metrics.update(compute_throughout_metrics(batch=batch, timing_raw=timing_raw, n_gpus=n_gpus))

                # TODO: make a canonical logger that supports various backend
                logger.log(data=metrics, step=self.global_steps)

                if is_last_step:
                    pprint(f'Final validation metrics: {last_val_metrics}')
                    return

                self.global_steps += 1<|MERGE_RESOLUTION|>--- conflicted
+++ resolved
@@ -237,8 +237,6 @@
     return data
 
 
-<<<<<<< HEAD
-=======
 def reduce_metrics(metrics: dict):
     for key, val in metrics.items():
         metrics[key] = np.mean(val)
@@ -418,7 +416,6 @@
     }
 
 
->>>>>>> e87d45ec
 @contextmanager
 def _timer(name: str, timing_raw: Dict[str, float]):
     with Timer(name=name, logger=None) as timer:
